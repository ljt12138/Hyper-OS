/**
 * main.cpp
 * Main entrance to the Operating System
 */

<<<<<<< HEAD
#include "core/cpus.h"
#include "context/context.h"
#include "env/env.h"
#include "logging/logging.h"
#include "mm/pmm.h"

int main ()
{
	init_logger ();
	init_cpus ( CPU_CORES );
	init_context ();
	pmm_init ( );
	pmm_debug ( );
	pmm_shutdown ( );
=======
#include "init/init.h"
#include "destroy/destroy.h"

int main ()
{
	init ();

	destroy ();
>>>>>>> c859471e
}<|MERGE_RESOLUTION|>--- conflicted
+++ resolved
@@ -3,29 +3,13 @@
  * Main entrance to the Operating System
  */
 
-<<<<<<< HEAD
-#include "core/cpus.h"
-#include "context/context.h"
-#include "env/env.h"
-#include "logging/logging.h"
-#include "mm/pmm.h"
-
-int main ()
-{
-	init_logger ();
-	init_cpus ( CPU_CORES );
-	init_context ();
-	pmm_init ( );
-	pmm_debug ( );
-	pmm_shutdown ( );
-=======
 #include "init/init.h"
 #include "destroy/destroy.h"
+#include "debug/debug.h"
 
 int main ()
 {
 	init ();
-
+	debug ();
 	destroy ();
->>>>>>> c859471e
 }