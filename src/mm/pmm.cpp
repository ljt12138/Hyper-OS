<<<<<<< HEAD
/* physical memory manager 
 * alloc_page(s) : alloc new page frame(s)
 * free_page(s)  : free allocted page frame(s)
 */

#include <iostream>
#include <list>
#include "pmm.h"
#include "page_dir.h"
#include "pmem.h"
#include "../logging/logging.h"
#include "../env/env.h"
#include "../tools/bus.h"

using std::cout;
using std::endl;
using std::list;

list<page_frame*> free_list;
page_frame pages[PAGE_NUM];

/* alloce n page frames
 * return page_frame pointer of first page frame(s)
 * @n : number of pages 
 */
page_frame* alloc_pages(int n)
{
	
}
 
inline page_frame* alloc_page()
{ return alloc_pages(1); }

/* free allocted page frames
 * @pg : first page_frame of continuous pages
 */
void free_pages(page_frame *pg)
{
	
}

inline void free_page(page_frame *pg)
{ free_pages(pg); }

/* init physical memory and manager */
void pmm_init()
{
	logging::info << "pmm init." << logging::log_endl;
	pm_init();
}

/* shutdown physical memory and manager */
void pmm_shutdown()
{
	pm_shutdown();
}

void pmm_debug()
{
	logging::info << "--- pmm debugging ---"  << logging::log_endl;
	write(10, 1);
	logging::info << "read 10 : " << read(10) << logging::log_endl;
	write(1 << 20, 2);
	write(1 << 30, 3);
	logging::info << "read 1 << 20 : " << read(1 << 20) << logging::log_endl;
	logging::info << "read 1 << 30 : " << read(1 << 30) << logging::log_endl;
}
=======
/* physical memory & pm manager 
 * alloc_page(s) : alloc new page frame(s)
 * free_page(s)  : free allocted page frame(s)
 * read/write    : physical memory interface for mmu
 */

#include <iostream>
#include <list>
#include "pmm.h"
#include "pmem_info.h"
#include "page_dir.h"
#include "../logging/logging.h"

using std::cout;
using std::endl;
using std::list;

list<page_frame*> free_list;
page_frame *pages;

/* alloce n page frames
 * return page_frame pointer of first page frame(s)
 * @n : number of pages 
 */
page_frame* alloc_pages(int n)
{
	return NULL;
}
 
inline page_frame* alloc_page()
{ return alloc_pages(1); }

/* free allocted page frames
 * @pg : first page_frame of continuous pages
 */
void free_pages(page_frame *pg)
{
	
}

inline void free_page(page_frame *pg)
{ free_pages(pg); }

/* init physical memory and manager */
void init_pmm()
{
	logging::info << "Initialize physical memory manager" << logging::log_endl;
	pages = new page_frame[PAGE_NUM];
}

void destory_pmm ()
{
	logging::debug << "Destory physical memory manager" << logging::log_endl;
	delete[] pages;
}

/* memory thread */
static void memory_thread_main()
{
	
}

/* interface for mmu, read a byte
 * @paddr : physical address to read
 */
size_t read(size_t paddr)
{
	return 0;
}

/* interface for mmu, write a byte
 * @paddr : physical address to write
 * @data  : data to write
 */
void write(size_t paddr, char data)
{
	
}
>>>>>>> c859471e
<|MERGE_RESOLUTION|>--- conflicted
+++ resolved
@@ -1,4 +1,3 @@
-<<<<<<< HEAD
 /* physical memory manager 
  * alloc_page(s) : alloc new page frame(s)
  * free_page(s)  : free allocted page frame(s)
@@ -18,7 +17,7 @@
 using std::list;
 
 list<page_frame*> free_list;
-page_frame pages[PAGE_NUM];
+page_frame *pages;
 
 /* alloce n page frames
  * return page_frame pointer of first page frame(s)
@@ -44,105 +43,25 @@
 { free_pages(pg); }
 
 /* init physical memory and manager */
-void pmm_init()
+void init_pmm()
 {
 	logging::info << "pmm init." << logging::log_endl;
-	pm_init();
+	init_pm();
 }
 
 /* shutdown physical memory and manager */
-void pmm_shutdown()
+void destroy_pmm()
 {
-	pm_shutdown();
+	destroy_pm();
 }
 
-void pmm_debug()
+void debug_pmm()
 {
 	logging::info << "--- pmm debugging ---"  << logging::log_endl;
 	write(10, 1);
 	logging::info << "read 10 : " << read(10) << logging::log_endl;
 	write(1 << 20, 2);
-	write(1 << 30, 3);
+	write(1 << 29, 3);
 	logging::info << "read 1 << 20 : " << read(1 << 20) << logging::log_endl;
-	logging::info << "read 1 << 30 : " << read(1 << 30) << logging::log_endl;
-}
-=======
-/* physical memory & pm manager 
- * alloc_page(s) : alloc new page frame(s)
- * free_page(s)  : free allocted page frame(s)
- * read/write    : physical memory interface for mmu
- */
-
-#include <iostream>
-#include <list>
-#include "pmm.h"
-#include "pmem_info.h"
-#include "page_dir.h"
-#include "../logging/logging.h"
-
-using std::cout;
-using std::endl;
-using std::list;
-
-list<page_frame*> free_list;
-page_frame *pages;
-
-/* alloce n page frames
- * return page_frame pointer of first page frame(s)
- * @n : number of pages 
- */
-page_frame* alloc_pages(int n)
-{
-	return NULL;
-}
- 
-inline page_frame* alloc_page()
-{ return alloc_pages(1); }
-
-/* free allocted page frames
- * @pg : first page_frame of continuous pages
- */
-void free_pages(page_frame *pg)
-{
-	
-}
-
-inline void free_page(page_frame *pg)
-{ free_pages(pg); }
-
-/* init physical memory and manager */
-void init_pmm()
-{
-	logging::info << "Initialize physical memory manager" << logging::log_endl;
-	pages = new page_frame[PAGE_NUM];
-}
-
-void destory_pmm ()
-{
-	logging::debug << "Destory physical memory manager" << logging::log_endl;
-	delete[] pages;
-}
-
-/* memory thread */
-static void memory_thread_main()
-{
-	
-}
-
-/* interface for mmu, read a byte
- * @paddr : physical address to read
- */
-size_t read(size_t paddr)
-{
-	return 0;
-}
-
-/* interface for mmu, write a byte
- * @paddr : physical address to write
- * @data  : data to write
- */
-void write(size_t paddr, char data)
-{
-	
-}
->>>>>>> c859471e
+	logging::info << "read 1 << 29 : " << read(1 << 29) << logging::log_endl;
+}