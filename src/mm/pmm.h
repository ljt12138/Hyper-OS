<<<<<<< HEAD
#pragma once
#include "pmem_info.h"
#include "../env/env.h"
#include "page_dir.h"
#include <cstdint>
#include <list>

class page_frame {
public:
	uintptr_t paddr; // start point of page
	int length;      // length of the page block
	bool alloced;    // if alloced
	int ref_counter; // ref counter
} ;

extern page_frame pages[PAGE_NUM];

extern std::list<page_frame*> free_list;

// init function
void pmm_init();
void pmm_debug();
void pmm_shutdown();

// interface for OS 
page_frame* alloc_pages(int n);
page_frame* alloc_page();
void free_pages(page_frame *pg);
void free_page(page_frame *pg);
=======
#pragma once
#include <cstdint>
#include <cstddef>
#include <list>

class page_frame {
public:
	uintptr_t paddr; // start point of page
	int length;      // length of the page block
	bool alloced;    // if alloced
	int ref_counter; // ref counter
} ;

extern page_frame *pages;

extern std::list<page_frame*> free_list;

// init function
void init_pmm ();

// destory function
void destory_pmm ();

// interface for OS 
page_frame* alloc_pages(int n);
page_frame* alloc_page();
void free_pages(page_frame *pg);
void free_page(page_frame *pg);

// interface for simulater
size_t read(size_t paddr);
void write(size_t paddr, char data);
>>>>>>> c859471e
<|MERGE_RESOLUTION|>--- conflicted
+++ resolved
@@ -1,4 +1,3 @@
-<<<<<<< HEAD
 #pragma once
 #include "pmem_info.h"
 #include "../env/env.h"
@@ -14,51 +13,17 @@
 	int ref_counter; // ref counter
 } ;
 
-extern page_frame pages[PAGE_NUM];
+extern page_frame *pages;
 
 extern std::list<page_frame*> free_list;
 
 // init function
-void pmm_init();
-void pmm_debug();
-void pmm_shutdown();
+void init_pmm();
+void debug_pmm();
+void destroy_pmm();
 
 // interface for OS 
 page_frame* alloc_pages(int n);
 page_frame* alloc_page();
 void free_pages(page_frame *pg);
-void free_page(page_frame *pg);
-=======
-#pragma once
-#include <cstdint>
-#include <cstddef>
-#include <list>
-
-class page_frame {
-public:
-	uintptr_t paddr; // start point of page
-	int length;      // length of the page block
-	bool alloced;    // if alloced
-	int ref_counter; // ref counter
-} ;
-
-extern page_frame *pages;
-
-extern std::list<page_frame*> free_list;
-
-// init function
-void init_pmm ();
-
-// destory function
-void destory_pmm ();
-
-// interface for OS 
-page_frame* alloc_pages(int n);
-page_frame* alloc_page();
-void free_pages(page_frame *pg);
-void free_page(page_frame *pg);
-
-// interface for simulater
-size_t read(size_t paddr);
-void write(size_t paddr, char data);
->>>>>>> c859471e
+void free_page(page_frame *pg);